from collections import defaultdict
from datetime import datetime, timedelta
from decimal import Decimal
from avalanche import daily_avalanche_schedule


<<<<<<< HEAD
def main() -> None:
    """Run a 60-day event-based debt forecast using the avalanche scheduler."""
    print("---  Debt Avalanche Forecaster ---")
    start_balance = Decimal(input("Enter current account balance: ").strip())
=======
def get_paydays_in_month(year, month, pay_cycle_start_date, frequency_weeks):
    """
    Calculates the number of paydays for a specific month.

    Args:
        year (int): The year of the month to check.
        month (int): The month number (1-12) to check.
        pay_cycle_start_date (date): A known date of a paycheck.
        frequency_weeks (int): The number of weeks in the pay cycle (e.g., 2 for bi-weekly).

    Returns:
        int: The number of paydays in the specified month.
    """
    paydays = 0
    p_date = pay_cycle_start_date
    
    # Find the first payday that is on or after the month we are looking for.
    while p_date.year < year or (p_date.year == year and p_date.month < month):
        p_date += relativedelta(weeks=frequency_weeks)
        
    p_date -= relativedelta(weeks=frequency_weeks)

    # Now, iterate forward and count any paydays that fall within the target month.
    while True:
        p_date += relativedelta(weeks=frequency_weeks)
        if p_date.year == year and p_date.month == month:
            paydays += 1
        elif p_date.year > year or (p_date.year == year and p_date.month > month):
            break
            
    return paydays

def calculate_avalanche_plan(bills, incomes, debts, forecast_months):
    """Calculate a debt avalanche payment plan based on monthly surplus."""
    # --- Data Initialization ---
    for debt in debts:
        debt['balance'] = Decimal(str(debt['balance']))
        debt['minimum_payment'] = Decimal(str(debt['minimum_payment']))
        debt['apr'] = Decimal(str(debt['apr']))
        debt['paid_off'] = False

    payment_schedule = []
    total_interest_paid = Decimal('0')
    
    current_date = datetime.date.today().replace(day=1)
    end_date = current_date + relativedelta(months=forecast_months)
    
    # --- Main Monthly Simulation Loop ---
    month_count = 0
    while any(not d['paid_off'] for d in debts) and current_date < end_date:
        month_count += 1
        
        # --- 1. Calculate Accurate Monthly Income ---
        monthly_income = Decimal('0')
        for income in incomes:
            amount = Decimal(str(income['amount']))
            if income['frequency'] == 'monthly':
                monthly_income += amount
            elif income['frequency'] in ['bi-weekly', 'weekly']:
                freq_weeks = 2 if income['frequency'] == 'bi-weekly' else 1
                start_date = datetime.datetime.strptime(income['start_date'], '%Y-%m-%d').date()
                num_paydays = get_paydays_in_month(current_date.year, current_date.month, start_date, freq_weeks)
                monthly_income += amount * num_paydays

        monthly_bills = sum(Decimal(str(b['amount'])) for b in bills)
        cash_for_debts = monthly_income - monthly_bills
        
        # --- 2. Apply Interest and Sort Debts for Avalanche ---
        active_debts = sorted(
            [d for d in debts if not d['paid_off']], key=lambda x: x['apr'], reverse=True
        )
        
        if not active_debts:
            break

        monthly_payments = {}
        for debt in active_debts:
            monthly_interest = debt['balance'] * (debt['apr'] / Decimal('100') / Decimal('12'))
            debt['balance'] += monthly_interest
            total_interest_paid += monthly_interest
            monthly_payments[debt['name']] = {'interest': monthly_interest, 'payment': Decimal('0')}

        # --- 3. Distribute Payments with Avalanche Logic ---
        available_for_payments = cash_for_debts
        target_debt = active_debts[0]

        # First, pay minimums on all NON-TARGET debts
        for debt in active_debts:
            if debt != target_debt:
                # Pay the minimum, but not more than the balance or what's available
                payment_amount = min(debt['minimum_payment'], debt['balance'])
                actual_payment = min(available_for_payments, payment_amount)
                
                debt['balance'] -= actual_payment
                available_for_payments -= actual_payment
                monthly_payments[debt['name']]['payment'] = actual_payment
                
                if debt['balance'] <= 0:
                    debt['paid_off'] = True

        # Second, the ENTIRE remaining amount goes to the target debt
        if target_debt and not target_debt['paid_off']:
            target_payment_amount = min(available_for_payments, target_debt['balance'])
            target_debt['balance'] -= target_payment_amount
            monthly_payments[target_debt['name']]['payment'] = target_payment_amount
            
            if target_debt['balance'] <= 0:
                target_debt['paid_off'] = True


        # --- 4. Record the Month's Activity ---
        payment_schedule.append({
            'month': month_count,
            'date': current_date.strftime('%B %Y'),
            'details': monthly_payments,
            'remaining_balances': {d['name']: d['balance'] for d in debts}
        })
        current_date += relativedelta(months=1)
        
    return payment_schedule, total_interest_paid


def daily_avalanche_schedule(current_balance, bills, incomes, debts, days=60):
    """Return daily balances and debt payments for the next ``days`` days."""

    start_date = datetime.date.today()
    balance = Decimal(str(current_balance))

    daily_minimums = {}
    for debt in debts:
        debt['balance'] = Decimal(str(debt['balance']))
        debt['minimum_payment'] = Decimal(str(debt['minimum_payment']))
        debt['apr'] = Decimal(str(debt['apr']))
        daily_minimums[debt['name']] = debt['minimum_payment'] / Decimal('30')

    daily_bills = sum(Decimal(str(b['amount'])) for b in bills) / Decimal('30')

    paydates: dict[datetime.date, list[Decimal]] = {}
    end_date = start_date + datetime.timedelta(days=days)
    for income in incomes:
        amount = Decimal(str(income['amount']))
        freq_weeks = 2 if income['frequency'] == 'bi-weekly' else 1
        pay_date = datetime.datetime.strptime(income['start_date'], "%Y-%m-%d").date()
        while pay_date < end_date:
            if pay_date >= start_date:
                paydates.setdefault(pay_date, []).append(amount)
            pay_date += relativedelta(weeks=freq_weeks)

    schedule = []
    for offset in range(days):
        current_date = start_date + datetime.timedelta(days=offset)

        for amt in paydates.get(current_date, []):
            balance += amt

        payments = {}

        balance -= daily_bills

        for debt in debts:
            if debt['balance'] <= 0:
                continue
            min_pay = min(daily_minimums[debt['name']], debt['balance'])
            balance -= min_pay
            debt['balance'] -= min_pay
            payments[debt['name']] = min_pay

        future_paydates = [d for d in paydates if d > current_date]
        next_pay = min(future_paydates) if future_paydates else end_date
        days_until_next_pay = (next_pay - current_date).days
        daily_required = daily_bills + sum(
            min(daily_minimums[d['name']], d['balance']) for d in debts if d['balance'] > 0
        )
        buffer = daily_required * days_until_next_pay
        extra = balance - buffer
        if extra > 0:
            active_debts = [d for d in debts if d['balance'] > 0]
            if active_debts:
                target = max(active_debts, key=lambda x: x['apr'])
                extra_payment = min(extra, target['balance'])
                balance -= extra_payment
                target['balance'] -= extra_payment
                payments[target['name']] = payments.get(target['name'], Decimal('0')) + extra_payment

        schedule.append(
            {
                'date': current_date.isoformat(),
                'balance': balance,
                'payments': payments,
            }
        )

    return schedule

def main():
    """Prompt for balance and show 60-day avalanche payment forecast."""
    print("---  Debt Avalanche Forecaster ---")

    current_balance = Decimal(input("Enter current account balance: ").strip())
>>>>>>> 4ddddacb

    bills = [
        {"name": "Rent", "amount": 200.00, "date": "2025-08-01"},
        {"name": "Student Loan", "amount": 184.86, "date": "2025-08-05"},
        {"name": "Car Insurance", "amount": 206.33, "date": "2025-08-10"},
        {"name": "iCloud", "amount": 9.99, "date": "2025-08-15"},
        {"name": "Copilot", "amount": 13.00, "date": "2025-08-20"},
        {"name": "HP Instant Ink", "amount": 8.43, "date": "2025-08-25"},
        {"name": "ChatGPT", "amount": 20.00, "date": "2025-09-01"},
        {"name": "Gas", "amount": 150.00, "date": "2025-09-05"},
        {"name": "Food", "amount": 200.00, "date": "2025-09-10"},
        {"name": "Medications", "amount": 50.97, "date": "2025-09-15"},
        {"name": "Tests", "amount": 20.53, "date": "2025-09-20"},
    ]

    incomes = [
        {
<<<<<<< HEAD
            "name": "Paycheck",
            "amount": 1100.00,
            "start_date": "2025-08-12",
            "frequency": "bi-weekly",
        }
=======
            'name': 'Paycheck',
            'amount': 1100.00,
            'frequency': 'bi-weekly',
            'start_date': '2025-08-12',
        },
>>>>>>> 4ddddacb
    ]

    def generate_paychecks(sources, days=60):
        paychecks = []
        for src in sources:
            current = datetime.strptime(src["start_date"], "%Y-%m-%d").date()
            end = current + timedelta(days=days)
            delta = timedelta(weeks=2) if src["frequency"] == "bi-weekly" else timedelta(weeks=1)
            while current <= end:
                paychecks.append(
                    {
                        "name": src["name"],
                        "amount": src["amount"],
                        "date": current.isoformat(),
                    }
                )
                current += delta
        return paychecks

    paychecks = generate_paychecks(incomes)

    debts = [
        {
            "name": "iPhone Installment",
            "balance": 919.44,
            "minimum_payment": 54.08,
            "apr": 0.0,
            "due_date": "2025-08-28",
        },
        {
            "name": "Patient Fi Loan",
            "balance": 1555.00,
            "minimum_payment": 64.80,
            "apr": 0.0,
            "due_date": "2025-09-02",
        },
        {
            "name": "Citi Card",
            "balance": 1925.00,
            "minimum_payment": 20.00,
            "apr": 23.24,
            "due_date": "2025-08-25",
        },
        {
            "name": "Apple Card",
            "balance": 4145.93,
            "minimum_payment": 119.00,
            "apr": 26.24,
            "due_date": "2025-09-07",
        },
        {
            "name": "Alpheon Loan",
            "balance": 5195.00,
            "minimum_payment": 153.00,
            "apr": 0.0,
            "due_date": "2025-09-15",
        },
        {
            "name": "Auto Loan",
            "balance": 25970.64,
            "minimum_payment": 463.11,
            "apr": 8.5,
            "due_date": "2025-09-20",
        },
    ]

<<<<<<< HEAD
    schedule, debts_after = daily_avalanche_schedule(
        start_balance, paychecks, bills, debts
    )

    # Summarize events by date
    daily = defaultdict(
        lambda: {
            "paycheck": Decimal("0"),
            "bill": Decimal("0"),
            "debt_min": Decimal("0"),
            "extra": Decimal("0"),
            "names": defaultdict(list),
            "balance": Decimal("0"),
        }
    )
    for ev in schedule:
        day = ev["date"]
        d = daily[day]
        d[ev["type"]] += ev["amount"]
        d["names"][ev["type"]].append((ev["description"], ev["amount"]))
        d["balance"] = ev["balance"]

    for day in sorted(daily):
        d = daily[day]
        print(
            f"{day}: balance=${d['balance']:.2f} "
            f"(income=${d['paycheck']:.2f}, bills=${-d['bill']:.2f}, "
            f"minimums=${-d['debt_min']:.2f}, extra=${-d['extra']:.2f})"
        )
        for cat in ["paycheck", "bill", "debt_min", "extra"]:
            if d["names"][cat]:
                items = ", ".join(
                    f"{name} ${(-amt if amt < 0 else amt):.2f}"
                    for name, amt in d["names"][cat]
                )
                label = {
                    "paycheck": "Income",
                    "bill": "Bills",
                    "debt_min": "Debt minimums",
                    "extra": "Extra",
                }[cat]
                print(f"  {label}: {items}")

    print("\nRemaining debt balances after 60 days:")
    for d in debts_after:
        due = d.get("next_due_date")
        due_str = due.isoformat() if due else "N/A"
        print(f"  {d['name']}: ${d['balance']:.2f} (next due {due_str})")

=======
    schedule = daily_avalanche_schedule(current_balance, bills, incomes, debts, days=60)

    print("\n--- 60-Day Payment Plan ---")
    for day in schedule:
        if day['payments']:
            pays = ", ".join(
                f"{name}: ${amount:.2f}" for name, amount in day['payments'].items()
            )
            print(f"{day['date']}: balance=${day['balance']:.2f} | payments -> {pays}")
        else:
            print(f"{day['date']}: balance=${day['balance']:.2f}")

    print("\nRemaining Balances:")
    for debt in debts:
        print(f" - {debt['name']}: ${debt['balance']:.2f}")
>>>>>>> 4ddddacb

if __name__ == "__main__":
    main()<|MERGE_RESOLUTION|>--- conflicted
+++ resolved
@@ -4,212 +4,11 @@
 from avalanche import daily_avalanche_schedule
 
 
-<<<<<<< HEAD
 def main() -> None:
     """Run a 60-day event-based debt forecast using the avalanche scheduler."""
     print("---  Debt Avalanche Forecaster ---")
     start_balance = Decimal(input("Enter current account balance: ").strip())
-=======
-def get_paydays_in_month(year, month, pay_cycle_start_date, frequency_weeks):
-    """
-    Calculates the number of paydays for a specific month.
 
-    Args:
-        year (int): The year of the month to check.
-        month (int): The month number (1-12) to check.
-        pay_cycle_start_date (date): A known date of a paycheck.
-        frequency_weeks (int): The number of weeks in the pay cycle (e.g., 2 for bi-weekly).
-
-    Returns:
-        int: The number of paydays in the specified month.
-    """
-    paydays = 0
-    p_date = pay_cycle_start_date
-    
-    # Find the first payday that is on or after the month we are looking for.
-    while p_date.year < year or (p_date.year == year and p_date.month < month):
-        p_date += relativedelta(weeks=frequency_weeks)
-        
-    p_date -= relativedelta(weeks=frequency_weeks)
-
-    # Now, iterate forward and count any paydays that fall within the target month.
-    while True:
-        p_date += relativedelta(weeks=frequency_weeks)
-        if p_date.year == year and p_date.month == month:
-            paydays += 1
-        elif p_date.year > year or (p_date.year == year and p_date.month > month):
-            break
-            
-    return paydays
-
-def calculate_avalanche_plan(bills, incomes, debts, forecast_months):
-    """Calculate a debt avalanche payment plan based on monthly surplus."""
-    # --- Data Initialization ---
-    for debt in debts:
-        debt['balance'] = Decimal(str(debt['balance']))
-        debt['minimum_payment'] = Decimal(str(debt['minimum_payment']))
-        debt['apr'] = Decimal(str(debt['apr']))
-        debt['paid_off'] = False
-
-    payment_schedule = []
-    total_interest_paid = Decimal('0')
-    
-    current_date = datetime.date.today().replace(day=1)
-    end_date = current_date + relativedelta(months=forecast_months)
-    
-    # --- Main Monthly Simulation Loop ---
-    month_count = 0
-    while any(not d['paid_off'] for d in debts) and current_date < end_date:
-        month_count += 1
-        
-        # --- 1. Calculate Accurate Monthly Income ---
-        monthly_income = Decimal('0')
-        for income in incomes:
-            amount = Decimal(str(income['amount']))
-            if income['frequency'] == 'monthly':
-                monthly_income += amount
-            elif income['frequency'] in ['bi-weekly', 'weekly']:
-                freq_weeks = 2 if income['frequency'] == 'bi-weekly' else 1
-                start_date = datetime.datetime.strptime(income['start_date'], '%Y-%m-%d').date()
-                num_paydays = get_paydays_in_month(current_date.year, current_date.month, start_date, freq_weeks)
-                monthly_income += amount * num_paydays
-
-        monthly_bills = sum(Decimal(str(b['amount'])) for b in bills)
-        cash_for_debts = monthly_income - monthly_bills
-        
-        # --- 2. Apply Interest and Sort Debts for Avalanche ---
-        active_debts = sorted(
-            [d for d in debts if not d['paid_off']], key=lambda x: x['apr'], reverse=True
-        )
-        
-        if not active_debts:
-            break
-
-        monthly_payments = {}
-        for debt in active_debts:
-            monthly_interest = debt['balance'] * (debt['apr'] / Decimal('100') / Decimal('12'))
-            debt['balance'] += monthly_interest
-            total_interest_paid += monthly_interest
-            monthly_payments[debt['name']] = {'interest': monthly_interest, 'payment': Decimal('0')}
-
-        # --- 3. Distribute Payments with Avalanche Logic ---
-        available_for_payments = cash_for_debts
-        target_debt = active_debts[0]
-
-        # First, pay minimums on all NON-TARGET debts
-        for debt in active_debts:
-            if debt != target_debt:
-                # Pay the minimum, but not more than the balance or what's available
-                payment_amount = min(debt['minimum_payment'], debt['balance'])
-                actual_payment = min(available_for_payments, payment_amount)
-                
-                debt['balance'] -= actual_payment
-                available_for_payments -= actual_payment
-                monthly_payments[debt['name']]['payment'] = actual_payment
-                
-                if debt['balance'] <= 0:
-                    debt['paid_off'] = True
-
-        # Second, the ENTIRE remaining amount goes to the target debt
-        if target_debt and not target_debt['paid_off']:
-            target_payment_amount = min(available_for_payments, target_debt['balance'])
-            target_debt['balance'] -= target_payment_amount
-            monthly_payments[target_debt['name']]['payment'] = target_payment_amount
-            
-            if target_debt['balance'] <= 0:
-                target_debt['paid_off'] = True
-
-
-        # --- 4. Record the Month's Activity ---
-        payment_schedule.append({
-            'month': month_count,
-            'date': current_date.strftime('%B %Y'),
-            'details': monthly_payments,
-            'remaining_balances': {d['name']: d['balance'] for d in debts}
-        })
-        current_date += relativedelta(months=1)
-        
-    return payment_schedule, total_interest_paid
-
-
-def daily_avalanche_schedule(current_balance, bills, incomes, debts, days=60):
-    """Return daily balances and debt payments for the next ``days`` days."""
-
-    start_date = datetime.date.today()
-    balance = Decimal(str(current_balance))
-
-    daily_minimums = {}
-    for debt in debts:
-        debt['balance'] = Decimal(str(debt['balance']))
-        debt['minimum_payment'] = Decimal(str(debt['minimum_payment']))
-        debt['apr'] = Decimal(str(debt['apr']))
-        daily_minimums[debt['name']] = debt['minimum_payment'] / Decimal('30')
-
-    daily_bills = sum(Decimal(str(b['amount'])) for b in bills) / Decimal('30')
-
-    paydates: dict[datetime.date, list[Decimal]] = {}
-    end_date = start_date + datetime.timedelta(days=days)
-    for income in incomes:
-        amount = Decimal(str(income['amount']))
-        freq_weeks = 2 if income['frequency'] == 'bi-weekly' else 1
-        pay_date = datetime.datetime.strptime(income['start_date'], "%Y-%m-%d").date()
-        while pay_date < end_date:
-            if pay_date >= start_date:
-                paydates.setdefault(pay_date, []).append(amount)
-            pay_date += relativedelta(weeks=freq_weeks)
-
-    schedule = []
-    for offset in range(days):
-        current_date = start_date + datetime.timedelta(days=offset)
-
-        for amt in paydates.get(current_date, []):
-            balance += amt
-
-        payments = {}
-
-        balance -= daily_bills
-
-        for debt in debts:
-            if debt['balance'] <= 0:
-                continue
-            min_pay = min(daily_minimums[debt['name']], debt['balance'])
-            balance -= min_pay
-            debt['balance'] -= min_pay
-            payments[debt['name']] = min_pay
-
-        future_paydates = [d for d in paydates if d > current_date]
-        next_pay = min(future_paydates) if future_paydates else end_date
-        days_until_next_pay = (next_pay - current_date).days
-        daily_required = daily_bills + sum(
-            min(daily_minimums[d['name']], d['balance']) for d in debts if d['balance'] > 0
-        )
-        buffer = daily_required * days_until_next_pay
-        extra = balance - buffer
-        if extra > 0:
-            active_debts = [d for d in debts if d['balance'] > 0]
-            if active_debts:
-                target = max(active_debts, key=lambda x: x['apr'])
-                extra_payment = min(extra, target['balance'])
-                balance -= extra_payment
-                target['balance'] -= extra_payment
-                payments[target['name']] = payments.get(target['name'], Decimal('0')) + extra_payment
-
-        schedule.append(
-            {
-                'date': current_date.isoformat(),
-                'balance': balance,
-                'payments': payments,
-            }
-        )
-
-    return schedule
-
-def main():
-    """Prompt for balance and show 60-day avalanche payment forecast."""
-    print("---  Debt Avalanche Forecaster ---")
-
-    current_balance = Decimal(input("Enter current account balance: ").strip())
->>>>>>> 4ddddacb
 
     bills = [
         {"name": "Rent", "amount": 200.00, "date": "2025-08-01"},
@@ -227,19 +26,11 @@
 
     incomes = [
         {
-<<<<<<< HEAD
             "name": "Paycheck",
             "amount": 1100.00,
             "start_date": "2025-08-12",
             "frequency": "bi-weekly",
         }
-=======
-            'name': 'Paycheck',
-            'amount': 1100.00,
-            'frequency': 'bi-weekly',
-            'start_date': '2025-08-12',
-        },
->>>>>>> 4ddddacb
     ]
 
     def generate_paychecks(sources, days=60):
@@ -306,7 +97,6 @@
         },
     ]
 
-<<<<<<< HEAD
     schedule, debts_after = daily_avalanche_schedule(
         start_balance, paychecks, bills, debts
     )
@@ -356,23 +146,6 @@
         due_str = due.isoformat() if due else "N/A"
         print(f"  {d['name']}: ${d['balance']:.2f} (next due {due_str})")
 
-=======
-    schedule = daily_avalanche_schedule(current_balance, bills, incomes, debts, days=60)
-
-    print("\n--- 60-Day Payment Plan ---")
-    for day in schedule:
-        if day['payments']:
-            pays = ", ".join(
-                f"{name}: ${amount:.2f}" for name, amount in day['payments'].items()
-            )
-            print(f"{day['date']}: balance=${day['balance']:.2f} | payments -> {pays}")
-        else:
-            print(f"{day['date']}: balance=${day['balance']:.2f}")
-
-    print("\nRemaining Balances:")
-    for debt in debts:
-        print(f" - {debt['name']}: ${debt['balance']:.2f}")
->>>>>>> 4ddddacb
 
 if __name__ == "__main__":
     main()